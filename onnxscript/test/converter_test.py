--- conflicted
+++ resolved
@@ -134,12 +134,11 @@
         proto = sumprod.to_function_proto()
         self.assertEqual(proto.doc_string.strip(), "Combines ReduceSum, ReduceProd.")
 
-<<<<<<< HEAD
     def test_signal(self):
         from onnxscript.test.models import signal_dft
         # shape_inference crashes on stft.
         self.validate_save(signal_dft, shape_inference=False)
-=======
+
     def test_none_as_input(self):
         '''
         Test that use of None as an actual parameter is accepted.
@@ -148,7 +147,6 @@
         def clipmax(x: FLOAT['N'], max: FLOAT):  # noqa: F821
             return op.Clip(x, None, max)
         self.validate_save(clipmax)
->>>>>>> 160ea399
 
 
 if __name__ == '__main__':
