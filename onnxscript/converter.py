--- conflicted
+++ resolved
@@ -90,10 +90,6 @@
 
 
 class Converter:
-<<<<<<< HEAD
-    def __init__(self, ir_builder=IRBuilder(), global_names=None):
-        self.ir_builder = ir_builder
-=======
     """
     Main class to translate python code into ONNX operators.
 
@@ -118,9 +114,8 @@
         logger.addHandler(console)
     """
 
-    def __init__(self, ir_builder=None):
+    def __init__(self, ir_builder=None, global_names=None):
         self.ir_builder = ir_builder or IRBuilder()
->>>>>>> c6254c48
         self.known_modules = _known_modules()
         if (global_names is None):
             # TODO: Cleanup: This should be eventually removed.
@@ -374,28 +369,19 @@
             warn(f"'{opname}' is not a known op in '{str(module)}'")
             return Op(module, node.attr)
         if isinstance(node, ast.Name):
-<<<<<<< HEAD
-            try:
-                v = self.lookup(node.id, DebugInfo(node))
-                if isinstance(v, Op):
-                    return v
-                if hasattr(v, "function_ir"):
-                    fir = v.function_ir
-                    return Op(fir.domain, fir.name)
-                fail(f"{node.id} is invalid as call-target.")
-            except BaseException:
-=======
             function_name = node.id
-            if function_name in self.this_module:
-                # Calls a function within this module.
-                opf = OpFunction(self.this_module, function_name)
+            found = self.lookup(function_name, DebugInfo(node), raise_exception=False)
+            if isinstance(found, Op):
+                return found
+            if hasattr(found, "function_ir"):
+                fir = found.function_ir
+                opf = OpFunction(fir.domain, fir.name)
                 self.current_fn.append_function(opf)
                 return opf
-            found = self.lookup(node.id, DebugInfo(node), raise_exception=False)
+
             if not found:
->>>>>>> c6254c48
                 default_opset = values.opset15
-                if node.id not in default_opset:
+                if function_name not in default_opset:
                     # local function
                     warn(f"Unknown function name {node.id}. The ONNX graph may not work.")
                 return Op(default_opset, node.id)
@@ -571,20 +557,16 @@
         return graph.to_graph_proto()
 
     def translate_function_def(self, fn: ast.FunctionDef):
+        logger.debug("Converter:translate_function_def:%s", fn.name)
+        if fn.name in self.this_module:
+            warn(f"{fn.name}: Already defined.")
         args = fn.args
         if args.defaults:
             warn(f"{fn.name}: Default values not yet implemented.")
         if args.vararg or args.kwonlyargs or args.kw_defaults or args.kwarg:
             warn(f"{fn.name}: Unsupported feature in function signature.")
-<<<<<<< HEAD
         domain = self.globals["__opset_domain__"] if "__opset_domain__" in self.globals else ""
         self.current_fn = self.ir_builder.new_function(fn.name, domain)
-=======
-        logger.debug("Converter:translate_function_def:%s", fn.name)
-        if fn.name in self.this_module:
-            warn(f"{fn.name}: Already defined.")
-        self.current_fn = self.ir_builder.new_function(fn.name)
->>>>>>> c6254c48
         for x in args.args:
             if x.annotation:
                 typeinfo = self.eval_constant_expr(x.annotation)
